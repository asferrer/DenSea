--- conflicted
+++ resolved
@@ -1,4 +1,3 @@
-<<<<<<< HEAD
 # Copyright (c) Facebook, Inc. and its affiliates.
 import argparse
 import glob
@@ -10,6 +9,9 @@
 import warnings
 import cv2
 import tqdm
+
+import sys
+sys.path.append('./detectron2') 
 
 from detectron2.config import get_cfg
 from detectron2.data.detection_utils import read_image
@@ -104,6 +106,14 @@
     logger.info("Arguments: " + str(args))
 
     cfg = setup_cfg(args)
+
+    # Load custom dataset fir display purposes
+    from detectron2.data.datasets import register_coco_instances
+    from detectron2.data import MetadataCatalog
+    register_coco_instances("cleansea_train", {}, "C:/Cleansea/cleansea_dataset/CocoFormatDataset/train_coco/annotations.json", "C:/Cleansea/cleansea_dataset/CocoFormatDataset/train_coco")
+    register_coco_instances("cleansea_test", {}, "C:/Cleansea/cleansea_dataset/CocoFormatDataset/test_coco/annotations.json", "C:/Cleansea/cleansea_dataset/CocoFormatDataset/test_coco")
+    for d in ["train", "test"]:
+        MetadataCatalog.get(f"cleansea_{d}").set(thing_classes=["background","Can","Squared_Can","Wood","Bottle","Plastic_Bag","Glove","Fishing_Net","Tire","Packaging_Bag","WashingMachine","Metal_Chain","Rope","Towel","Plastic_Debris","Metal_Debris","Pipe","Shoe","Car_Bumper","Basket"])
 
     demo = VisualizationDemo(cfg)
 
@@ -191,210 +201,4 @@
         if args.output:
             output_file.release()
         else:
-            cv2.destroyAllWindows()
-=======
-# Copyright (c) Facebook, Inc. and its affiliates.
-import argparse
-import glob
-import multiprocessing as mp
-import numpy as np
-import os
-import tempfile
-import time
-import warnings
-import cv2
-import tqdm
-
-import sys
-sys.path.append('./detectron2') 
-
-from detectron2.config import get_cfg
-from detectron2.data.detection_utils import read_image
-from detectron2.utils.logger import setup_logger
-
-from diffusiondet.predictor import VisualizationDemo
-from diffusiondet import DiffusionDetDatasetMapper, add_diffusiondet_config, DiffusionDetWithTTA
-from diffusiondet.util.model_ema import add_model_ema_configs, may_build_model_ema, may_get_ema_checkpointer, EMAHook, \
-    apply_model_ema_and_restore, EMADetectionCheckpointer
-
-# constants
-WINDOW_NAME = "COCO detections"
-
-
-def setup_cfg(args):
-    # load config from file and command-line arguments
-    cfg = get_cfg()
-    # To use demo for Panoptic-DeepLab, please uncomment the following two lines.
-    # from detectron2.projects.panoptic_deeplab import add_panoptic_deeplab_config  # noqa
-    # add_panoptic_deeplab_config(cfg)
-    add_diffusiondet_config(cfg)
-    add_model_ema_configs(cfg)
-    cfg.merge_from_file(args.config_file)
-    cfg.merge_from_list(args.opts)
-    # Set score_threshold for builtin models
-    cfg.MODEL.RETINANET.SCORE_THRESH_TEST = args.confidence_threshold
-    cfg.MODEL.ROI_HEADS.SCORE_THRESH_TEST = args.confidence_threshold
-    cfg.MODEL.PANOPTIC_FPN.COMBINE.INSTANCES_CONFIDENCE_THRESH = args.confidence_threshold
-    cfg.freeze()
-    return cfg
-
-
-def get_parser():
-    parser = argparse.ArgumentParser(description="Detectron2 demo for builtin configs")
-    parser.add_argument(
-        "--config-file",
-        default="configs/quick_schedules/mask_rcnn_R_50_FPN_inference_acc_test.yaml",
-        metavar="FILE",
-        help="path to config file",
-    )
-    parser.add_argument("--webcam", action="store_true", help="Take inputs from webcam.")
-    parser.add_argument("--video-input", help="Path to video file.")
-    parser.add_argument(
-        "--input",
-        nargs="+",
-        help="A list of space separated input images; "
-        "or a single glob pattern such as 'directory/*.jpg'",
-    )
-    parser.add_argument(
-        "--output",
-        help="A file or directory to save output visualizations. "
-        "If not given, will show output in an OpenCV window.",
-    )
-
-    parser.add_argument(
-        "--confidence-threshold",
-        type=float,
-        default=0.5,
-        help="Minimum score for instance predictions to be shown",
-    )
-    parser.add_argument(
-        "--opts",
-        help="Modify config options using the command-line 'KEY VALUE' pairs",
-        default=[],
-        nargs=argparse.REMAINDER,
-    )
-    return parser
-
-
-def test_opencv_video_format(codec, file_ext):
-    with tempfile.TemporaryDirectory(prefix="video_format_test") as dir:
-        filename = os.path.join(dir, "test_file" + file_ext)
-        writer = cv2.VideoWriter(
-            filename=filename,
-            fourcc=cv2.VideoWriter_fourcc(*codec),
-            fps=float(30),
-            frameSize=(10, 10),
-            isColor=True,
-        )
-        [writer.write(np.zeros((10, 10, 3), np.uint8)) for _ in range(30)]
-        writer.release()
-        if os.path.isfile(filename):
-            return True
-        return False
-
-
-if __name__ == "__main__":
-    mp.set_start_method("spawn", force=True)
-    args = get_parser().parse_args()
-    setup_logger(name="fvcore")
-    logger = setup_logger()
-    logger.info("Arguments: " + str(args))
-
-    cfg = setup_cfg(args)
-
-    # Load custom dataset fir display purposes
-    from detectron2.data.datasets import register_coco_instances
-    from detectron2.data import MetadataCatalog
-    register_coco_instances("cleansea_train", {}, "C:/Cleansea/cleansea_dataset/CocoFormatDataset/train_coco/annotations.json", "C:/Cleansea/cleansea_dataset/CocoFormatDataset/train_coco")
-    register_coco_instances("cleansea_test", {}, "C:/Cleansea/cleansea_dataset/CocoFormatDataset/test_coco/annotations.json", "C:/Cleansea/cleansea_dataset/CocoFormatDataset/test_coco")
-    for d in ["train", "test"]:
-        MetadataCatalog.get(f"cleansea_{d}").set(thing_classes=["background","Can","Squared_Can","Wood","Bottle","Plastic_Bag","Glove","Fishing_Net","Tire","Packaging_Bag","WashingMachine","Metal_Chain","Rope","Towel","Plastic_Debris","Metal_Debris","Pipe","Shoe","Car_Bumper","Basket"])
-
-    demo = VisualizationDemo(cfg)
-
-    if args.input:
-        if len(args.input) == 1:
-            args.input = glob.glob(os.path.expanduser(args.input[0]))
-            assert args.input, "The input path(s) was not found"
-        for path in tqdm.tqdm(args.input, disable=not args.output):
-            # use PIL, to be consistent with evaluation
-            img = read_image(path, format="BGR")
-            start_time = time.time()
-            predictions, visualized_output = demo.run_on_image(img)
-            logger.info(
-                "{}: {} in {:.2f}s".format(
-                    path,
-                    "detected {} instances".format(len(predictions["instances"]))
-                    if "instances" in predictions
-                    else "finished",
-                    time.time() - start_time,
-                )
-            )
-
-            if args.output:
-                if os.path.isdir(args.output):
-                    assert os.path.isdir(args.output), args.output
-                    out_filename = os.path.join(args.output, os.path.basename(path))
-                else:
-                    assert len(args.input) == 1, "Please specify a directory with args.output"
-                    out_filename = args.output
-                visualized_output.save(out_filename)
-            else:
-                cv2.namedWindow(WINDOW_NAME, cv2.WINDOW_NORMAL)
-                cv2.imshow(WINDOW_NAME, visualized_output.get_image()[:, :, ::-1])
-                if cv2.waitKey(0) == 27:
-                    break  # esc to quit
-    elif args.webcam:
-        assert args.input is None, "Cannot have both --input and --webcam!"
-        assert args.output is None, "output not yet supported with --webcam!"
-        cam = cv2.VideoCapture(0)
-        for vis in tqdm.tqdm(demo.run_on_video(cam)):
-            cv2.namedWindow(WINDOW_NAME, cv2.WINDOW_NORMAL)
-            cv2.imshow(WINDOW_NAME, vis)
-            if cv2.waitKey(1) == 27:
-                break  # esc to quit
-        cam.release()
-        cv2.destroyAllWindows()
-    elif args.video_input:
-        video = cv2.VideoCapture(args.video_input)
-        width = int(video.get(cv2.CAP_PROP_FRAME_WIDTH))
-        height = int(video.get(cv2.CAP_PROP_FRAME_HEIGHT))
-        frames_per_second = video.get(cv2.CAP_PROP_FPS)
-        num_frames = int(video.get(cv2.CAP_PROP_FRAME_COUNT))
-        basename = os.path.basename(args.video_input)
-        codec, file_ext = (
-            ("x264", ".mkv") if test_opencv_video_format("x264", ".mkv") else ("mp4v", ".mp4")
-        )
-        if codec == ".mp4v":
-            warnings.warn("x264 codec not available, switching to mp4v")
-        if args.output:
-            if os.path.isdir(args.output):
-                output_fname = os.path.join(args.output, basename)
-                output_fname = os.path.splitext(output_fname)[0] + file_ext
-            else:
-                output_fname = args.output
-            assert not os.path.isfile(output_fname), output_fname
-            output_file = cv2.VideoWriter(
-                filename=output_fname,
-                # some installation of opencv may not support x264 (due to its license),
-                # you can try other format (e.g. MPEG)
-                fourcc=cv2.VideoWriter_fourcc(*codec),
-                fps=float(frames_per_second),
-                frameSize=(width, height),
-                isColor=True,
-            )
-        assert os.path.isfile(args.video_input)
-        for vis_frame in tqdm.tqdm(demo.run_on_video(video), total=num_frames):
-            if args.output:
-                output_file.write(vis_frame)
-            else:
-                cv2.namedWindow(basename, cv2.WINDOW_NORMAL)
-                cv2.imshow(basename, vis_frame)
-                if cv2.waitKey(1) == 27:
-                    break  # esc to quit
-        video.release()
-        if args.output:
-            output_file.release()
-        else:
-            cv2.destroyAllWindows()
->>>>>>> b3cdb3df
+            cv2.destroyAllWindows()