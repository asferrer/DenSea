--- conflicted
+++ resolved
@@ -1,4 +1,3 @@
-<<<<<<< HEAD
 # output dir
 output
 output*
@@ -46,53 +45,3 @@
 /datasets/*
 !/datasets/*.*
 /projects/*/datasets
-
-=======
-# output dir
-output
-output*
-instant_test_output
-inference_test_output
-
-*.mp4
-*.png
-*.json
-*.diff
-
-# compilation and distribution
-__pycache__
-_ext
-*.pyc
-*.pyd
-*.so
-detectron2.egg-info/
-build/
-dist/
-wheels/
-
-# pytorch/python/numpy formats
-*.pth
-*.pkl
-*.npy
-
-# ipython/jupyter notebooks
-*.ipynb
-**/.ipynb_checkpoints/
-
-# Editor temporaries
-*.swn
-*.swo
-*.swp
-*~
-
-# editor settings
-.idea
-.vscode
-_darcs
-
-# project dirs
-/detectron2/model_zoo/configs
-/datasets/*
-!/datasets/*.*
-/projects/*/datasets
->>>>>>> b3cdb3df
